import re
import time
import discord
import asyncio
from utils.config import Config
from utils.logger import Logger
from utils.gov2 import OpenGovernance2
from governance_monitor import GovernanceMonitor
from utils.data_processing import CacheManager, Text
from utils.button_handler import ButtonHandler, ExternalLinkButton
from utils.argument_parser import ArgumentParser
from utils.permission_check import PermissionCheck
from discord import app_commands, Embed
from discord.ext import tasks
#import psycopg2
#from psycopg2 import extras
#from logging.handlers import TimedRotatingFileHandler
#from utils.database_handler import DatabaseHandler


def get_requested_spend(data, current_price):
    requested_spend = ""

    if data.get('title') != 'None':
        try:
            if 'polkassembly' in data.get('successful_url', '') and 'proposed_call' in data:
                if data['proposed_call']['method'] == 'spend':
                    amount = int(data['proposed_call']['args']['amount']) / float(config.TOKEN_DECIMAL)
                    requested_spend = f"```markdown\n{config.SYMBOL}: {amount}\nUSD: ${format(amount * current_price['usd'], ',.2f')}```\n"
            elif 'subsquare' in data.get('successful_url', '') and 'proposal' in data.get('onchainData', {}):
                if data['onchainData']['proposal'] and data['onchainData']['proposal']['call']['method'] == 'spend':
                    amount = int(data['onchainData']['proposal']['call']['args'][0]['value']) / float(config.TOKEN_DECIMAL)
                    requested_spend = f"```markdown\n{config.SYMBOL}: {amount}\nUSD: ${format(amount * current_price['usd'], ',.2f')}```\n"
            else:
                logging.error("Data does not match any known sources")
                requested_spend = ""
        except Exception as e:
            logging.error(f"Unable to pull information from data sources due to: {e}")
            requested_spend = ""
    else:
        logging.error("Title: None")
        requested_spend = ""

    return requested_spend


async def get_or_create_governance_tag(available_channel_tags, governance_origin, channel):
    try:
        governance_tag = next((tag for tag in available_channel_tags if tag.name == governance_origin[0]), None)
    except Exception as e:
        logging.error(f"Error while searching for tag: {e}")
        governance_tag = None

    if governance_tag is None:
        try:
            governance_tag = await channel.create_tag(name=governance_origin[0])
        except Exception as e:
            logging.error(f"Failed to create tag: {e}")
            governance_tag = None

    return governance_tag


async def create_or_get_role(guild, role_name):
    # Check if the role already exists
    existing_role = discord.utils.get(guild.roles, name=role_name)

    if existing_role:
        return existing_role

    # If the role doesn't exist, try to create it
    try:
        # Create the role with the specified name
        new_role = await guild.create_role(name=role_name)
        return new_role
    except discord.Forbidden:
        logging.error(f"Permission error: Unable to create role {role_name} in guild {guild.id}")
        raise  # You can raise the exception or return None based on your use case
    except discord.HTTPException as e:
        logging.error(f"HTTP error while creating role {role_name} in guild {guild.id}: {e}")
        raise  # You can raise the exception or return None based on your use case


async def manage_discord_thread(channel, operation, title, index, requested_spend, content, governance_tag, message_id, client):
    thread = None
    char_exceed_msg = "\n```For more insights, visit the provided links below.```"
    content = Text.convert_markdown_to_discord(content) if content is not None else None

    try:
        other_components_length = len(requested_spend + "\n\n")  # Newlines are 2 characters
        final_content = content or ''
        if len(final_content) + other_components_length > BODY_MAX_LENGTH:
            available_space = BODY_MAX_LENGTH - other_components_length - len(char_exceed_msg + "...")
            truncated_content = re.sub(r'\s+\S+$', '', final_content[:available_space])
            final_content = f"{truncated_content}...{char_exceed_msg}"

        thread_content = f"{requested_spend}{final_content}\n\n"
        thread_title = f"{index}: {title}"

        if operation == 'create':
            thread = await channel.create_thread(
                name=thread_title,
                content=thread_content,
                reason=f"Created by an incoming proposal on the {config.NETWORK_NAME} network",
                applied_tags=[governance_tag]
            )
        elif operation == 'edit' and client is not None:
            await client.edit_thread(
                forum_channel=config.DISCORD_FORUM_CHANNEL_ID,
                message_id=message_id,
                name=thread_title,
                content=thread_content
            )
            logging.info(f"Title updated from None -> {title} in vote_counts.json")
            logging.info("Discord thread successfully amended")
        else:
            logging.error(f"Invalid operation or missing parameters for {operation}")
    except Exception as e:
        logging.error(f"Failed to manage Discord thread: {e}")
    return thread


async def set_voting_button_lock_status(threads, lock: bool):
    if threads:
        logging.info(f"{len(threads)} threads to {'lock' if lock else 'unlock'}")
        for message_id in threads:
            thread = client.get_channel(int(message_id))
            if thread is not None:
                async for message in thread.history(oldest_first=True, limit=1):
                    view = ButtonHandler(client, message)
                    view.set_buttons_lock_status(lock_status=lock)
                    await message.edit(view=view)
        logging.info(f"The following threads have been {'locked' if lock else 'unlocked'}: {threads}")


async def lock_threads(threads_to_lock, user):
    try:
        if threads_to_lock:
            username = user.name
            user_id = user.id
            logging.info(f"{len(threads_to_lock)} threads have been archived by {username} (ID: {user_id})")

            for message_id in threads_to_lock:
                thread = client.get_channel(config.DISCORD_FORUM_CHANNEL_ID).get_thread(int(message_id))
                if thread is None:
                    logging.warning(f"Thread with ID {message_id} not found.")
                    continue

                async for message_id in thread.history(oldest_first=True, limit=1):
                    results_message_id = message_id.id

                view = ButtonHandler(client, message_id)
                view.set_buttons_lock_status(lock_status=True)
                await message_id.edit(view=view)

            logging.info(f"The following threads have been locked by {username} (ID: {user_id}): {threads_to_lock}")

    except Exception as e:
        logging.error(f"An error occurred while locking threads: {str(e)}")


<<<<<<< HEAD
=======
@tasks.loop(minutes=15)   
async def sync_embeds():
    referendum_info = opengov2.referendumInfoFor()
    json_data = CacheManager.load_data_from_cache('../data/vote_counts.json')
    if json_data:
        index_msgid = opengov2.find_msgid_by_index(referendum_info, json_data)
    else:
        logging.error("No data found in vote_counts.json")
        return None
    for index, message_id in index_msgid.items():
        thread = client.get_channel(int(message_id))
        if thread is not None:
            async for message in thread.history(oldest_first=True, limit=1):
                if referendum_info[index]['Ongoing']['tally']['ayes'] >= referendum_info[index]['Ongoing']['tally']['nays']:
                    general_info_embed = Embed(color=0x00FF00)
                else:
                    general_info_embed = Embed(color=0xFF0000)
                general_info = opengov2.add_fields_to_embed(general_info_embed, referendum_info[index])
                await message.edit(embed=general_info)
        else:
            logging.error(f"Thread with index {index} - {message_id} not found.")

>>>>>>> eab361ff
@tasks.loop(hours=6)
async def check_governance():
    """A function that checks for new referendums on OpenGovernance2, creates a thread for each new
    referendum on a Discord channel with a specified ID, and adds reactions to the thread.

    This function uses the Discord API to interact with the Discord platform. The Discord API provides
    methods for creating a thread and adding reactions to it, as well as accessing information about
    channels and tags.

    The `check_referendums` function from the `OpenGovernance2` class is called to get the new
    referendums. The code then iterates through each new referendum and performs the following actions:

        - Gets the available tags for the Discord channel.
        - Creates a new tag for the origin of the referendum if it doesn't already exist.
        - Creates a new thread for the referendum on the Discord channel, with the title and content
        of the referendum, and the newly created or existing tag.
        - Adds reactions to the thread to allow users to vote on the referendum.

    The loop is set to run every 6 hrs, so the bot will continuously check for new referendums
    and create threads for them on the Discord channel.
    """
    try:
        logging.info("Checking for new proposals")
        new_referendums = await opengov2.check_referendums()

        # Get the guild object where the role is located
        guild = client.get_guild(config.DISCORD_SERVER_ID)

        if new_referendums:
            logging.info(f"{len(new_referendums)} new proposal(s) found")
            channel = client.get_channel(config.DISCORD_FORUM_CHANNEL_ID)
            current_price = client.get_asset_price(asset_id=config.NETWORK_NAME)

            referendum_info = opengov2.referendumInfoFor()
            # go through each referendum if more than 1 was submitted in the given scheduled time
            for index, values in new_referendums.items():
                requested_spend = ""
                try:
                    # proposal_ends = opengov2.time_until_block(target_block=values['onchain']['alarm'][0])
                    available_channel_tags = []
                    if channel is not None:
                        available_channel_tags = [tag for tag in channel.available_tags]
                    else:
                        logging.error(f"Channel with ID {config.DISCORD_FORUM_CHANNEL_ID} not found")
                        # Handle the error as appropriate for your application
                    governance_origin = [v for i, v in values['onchain']['origin'].items()]

                    # Create forum tags if they don't already exist.
                    governance_tag = await get_or_create_governance_tag(available_channel_tags, governance_origin, channel)

                    if values['successful_url']:
                        logging.info(f"Getting on-chain data from: {values['successful_url']}")
                        #  get_requested_spend handles the differences in returned JSON between Polkassembly & Subsquare
                        requested_spend = get_requested_spend(values, current_price)
                    else:
                        logging.error(f"No value: ", values['successful_url'])
                        requested_spend = ""

                    title = values['title'][:TITLE_MAX_LENGTH].strip() if values['title'] is not None else None

                    logging.info(f"Creating thread on Discord: #{index} {title}")

                    try:
                        thread = await manage_discord_thread(
                            channel=channel,
                            operation='create',
                            title=title,
                            index=index,
                            requested_spend=requested_spend,
                            content=values['content'],
                            governance_tag=governance_tag,
                            message_id=None,
                            client=client
                        )
                        logging.info(f"Thread created: {thread.message.id}")
                    except Exception as e:
                        logging.error(f"Failed to create thread: {e}")
                        return None  # Make sure to return None if an exception occurs
                    # Send an initial results message in the thread
                    initial_results_message = "👍 AYE: 0    |    👎 NAY: 0    |    ⛔️ RECUSE: 0"

                    channel_thread = channel.get_thread(thread.message.id)
                    client.vote_counts[str(thread.message.id)] = {
                        "index": index,
                        "title": values['title'][:200].strip(),
                        "aye": 0,
                        "nay": 0,
                        "recuse": 0,
                        "users": {},
                        "epoch": int(time.time())
                    }
                    client.save_vote_counts()
                    external_links = ExternalLinkButton(index, config.NETWORK_NAME)
                    results_message = await channel_thread.send(content=initial_results_message, view=external_links)
                    await thread.message.pin()
                    await results_message.pin()
                    # Searches the last 5 messages
                    async for message in channel_thread.history(limit=5):
                        if message.type == discord.MessageType.pins_add:
                            await message.delete()

                    if guild is None:
                        logging.error(f"Guild not found")
                    else:
                        try:
                            role = await create_or_get_role(guild, config.TAG_ROLE_NAME)
                            if role:
                                await channel_thread.send(content=
                                                          f"||<@&{role.id}>||"
                                                          f"\n**INSTRUCTIONS:**"
                                                          f"\n- Vote **AYE** if you want to see this proposal pass"
                                                          f"\n- Vote **NAY** if you want to see this proposal fail"
                                                          f"\n- Vote **RECUSE** if and **ONLY** if you have a conflict of interest with this proposal"
                                                          )
                                logging.info(f"Vote results message added instruction message added for {index}")
                        except Exception as error:
                            logging.error(f"An unexpected error occurred: {error}")

                    # results_message_id = results_message.id
                    message_id = thread.message.id
                    voting_buttons = ButtonHandler(client, message_id)
<<<<<<< HEAD

                    general_info_embed = Embed(color=0x00ff00)
                    polkasembly_info_embed = Embed(color=0x00ff00)

=======
                    
                    general_info_embed = Embed(color=0x00FF00)
                    polkasembly_info_embed = Embed(color=0xFFFFFF)
                    
>>>>>>> eab361ff
                    try:

                        # Add fields to embed
                        general_info = opengov2.add_fields_to_embed(general_info_embed, referendum_info[index])
                        passembly_call_data = opengov2.extract_and_embed(values, polkasembly_info_embed)
                        await asyncio.sleep(0.5)
                        await channel_thread.send(embed=passembly_call_data)
                        await asyncio.sleep(0.5)
                        # Edit the message
                        await thread.message.edit(view=voting_buttons, embed=general_info)
<<<<<<< HEAD
                        # await channel_thread.send(view=initial_results_message,view=external_links)
=======
>>>>>>> eab361ff
                    except Exception as e:
                        # Log the exception
                        logging.error(f"An error occurred: {e}")

                except discord.errors.Forbidden as forbidden:
                    logging.exception(f"Forbidden error occurred:  {forbidden}")
                    raise forbidden
                except discord.errors.HTTPException as http:
                    logging.exception(f"HTTP exception occurred: {http}")
                    raise http
                except Exception as error:
                    logging.exception(f"An unexpected error occurred: {error}")
                    raise error

        # Move votes from vote_counts.json -> archived_votes.json once they exceed X amount of days
        # lock threads once archived (prevents regular users from continuing to vote).
        threads_to_lock = CacheManager.delete_old_keys_and_archive(json_file_path='../data/vote_counts.json', days=config.DISCORD_LOCK_THREAD, archive_filename='../data/archived_votes.json')
        if threads_to_lock:
            try:
                await lock_threads(threads_to_lock, client.user)
            except Exception as e:
                logging.error(f"Failed to lock threads: {threads_to_lock}. Error: {e}")
        else:
            logging.info("0 proposals found since last checking")
    except Exception as error:
        logging.exception(f"An unexpected error occurred: {error}")
        raise error


<<<<<<< HEAD
# @tasks.loop(seconds=10)
# async def sync_embeds():
#    
#    referendum_info = opengov2.referendumInfoFor()
#    print(referendum_info)

=======
>>>>>>> eab361ff
@tasks.loop(hours=1)
async def recheck_proposals():
    """
    Asynchronously rechecks past proposals to populate missing titles and content.

    This function is a periodic task that runs every hour. It checks for past proposals where
    the title or content is missing and attempts to populate them with relevant data.


    Behavior:

    - Logs the start of the checking process for past proposals.
    - Retrieves proposals without context from a JSON file.
    - Initializes an OpenGovernance2 object.
    - Fetches the current price of a specified asset.
    - Iterates through each proposal, fetching and updating the missing data.
    - Updates the titles on the Discord threads for the proposals.
    - Saves the updated proposal data to the JSON file.
    - Logs the successful update of the proposals' data.
    """
    logging.info("Checking past proposals where title/content is None")
    proposals_without_context = client.proposals_with_no_context('../data/vote_counts.json')
<<<<<<< HEAD
    opengov2 = OpenGovernance2(config)
=======
>>>>>>> eab361ff
    channel = client.get_channel(config.DISCORD_FORUM_CHANNEL_ID)
    current_price = client.get_asset_price(asset_id=config.NETWORK_NAME)

    for message_id, value in proposals_without_context.items():

        proposal_index = value['index']
        opengov = await opengov2.fetch_referendum_data(referendum_id=int(proposal_index), network=config.NETWORK_NAME)

        if opengov['title'] != 'None':
            requested_spend = get_requested_spend(opengov, current_price)
            client.vote_counts[message_id]['title'] = title = opengov['title'][:TITLE_MAX_LENGTH].strip()
            # set title on thread id contained in vote_counts.json
            client.save_vote_counts()

            # Edit existing thread with new data found from Polkassembly or SubSquare
            logging.info(f"Editing discord thread with title + content: {proposal_index}# {title}")

            try:
                await manage_discord_thread(
                    channel=channel,
                    operation='edit',
                    title=title,
                    index=proposal_index,
                    requested_spend=requested_spend,
                    content=opengov['content'],
                    governance_tag="",
                    message_id=message_id,
                    client=client
                )
                logging.info(f"Title updated from None -> {title} in vote_counts.json")
                logging.info(f"Discord thread successfully amended")
            except Exception as e:
                logging.error(f"Failed to edit Discord thread: {e}")
        else:
            continue


if __name__ == '__main__':
    config = Config()
    opengov2 = OpenGovernance2(config)
    guild = discord.Object(id=config.DISCORD_SERVER_ID)
    arguments = ArgumentParser()
    logging = Logger(arguments.args.verbose)
    permission_checker = PermissionCheck()
    # db_params = {
    #    'dbname': config.DB_NAME,
    #    'user': config.DB_USER,
    #    'password': config.DB_PASSWORD,
    #    'host': config.DB_HOST,
    #    'port': config.DB_PORT,
    #    'options': '-c password_encryption=scram-sha-256'
    # }

    # Create an instance of DatabaseHandler
    # db_handler = DatabaseHandler(db_params, logging)
    # db_handler.migrated_check()
    client = GovernanceMonitor(
        guild=guild,
        discord_role=config.DISCORD_VOTER_ROLE,
        permission_checker=permission_checker,
    )

    TITLE_MAX_LENGTH = 95
    BODY_MAX_LENGTH = 2000


    @client.event
    async def on_ready():
<<<<<<< HEAD
        # print(f"Logged in as {client.user} (ID: {client.user.id})")
        # print("Connected to the following servers:")
        for server in client.guilds:
            # print(f"- {server.name} (ID: {server.id})")
            # Check permissions for the bot to read/write to the forum channel
            await permission_checker.check_permissions(server, config.DISCORD_FORUM_CHANNEL_ID)
=======
        for server in client.guilds:
            await permission_checker.check_permissions(server, config.DISCORD_FORUM_CHANNEL_ID) 
>>>>>>> eab361ff

        if not sync_embeds.is_running():
            sync_embeds.start()
        
        if not check_governance.is_running():
            check_governance.start()

        if not recheck_proposals.is_running():
            recheck_proposals.start()

<<<<<<< HEAD
        # if not sync_embeds().is_running():
        #    sync_embeds.start()


=======
>>>>>>> eab361ff
    @client.tree.command()
    @app_commands.choices(action=[
        app_commands.Choice(name='enable', value='enable'),
        app_commands.Choice(name='disable', value='disable')
    ])
    async def thread(interaction: discord.Interaction, action: app_commands.Choice[str], thread_ids: str):
        user = interaction.user
        guild = interaction.guild
        thread_ids_list = None  # Initialize to avoid UnboundLocalError

        # Fetch the Member object for the user
        member = await guild.fetch_member(user.id)

        role = discord.utils.get(guild.roles, name=config.DISCORD_ADMIN_ROLE)
        if role not in member.roles:
            msg = await interaction.response.send_message("You're not cool enough to do this.", ephemeral=True)
            await asyncio.sleep(10)
            await interaction.delete_original_response()

            return

        thread_ids_list = [int(x.strip()) for x in thread_ids.split(',')]
        lock_status = True if action.value == 'disable' else False
        await set_voting_button_lock_status(thread_ids_list, lock_status)
        await interaction.response.send_message(f'The following thread(s) have been {action.name}d: {thread_ids_list}', ephemeral=True)


    try:
        client.run(config.DISCORD_API_KEY)
    except KeyboardInterrupt:
        print("KeyboardInterrupt caught, cleaning up...")
<<<<<<< HEAD

        # Close any aiohttp.ClientSession, database connections, etc.
        # If you're running any asyncio loops, make sure to stop them as well.
=======
        
        if check_governance.is_running():
            check_governance.stop()

        if recheck_proposals.is_running():
            recheck_proposals.stop()
>>>>>>> eab361ff

        if sync_embeds.is_running():
            sync_embeds.stop()

    except Exception as e:
        # Log any other exceptions
        print(f"An error occurred: {e}")
<|MERGE_RESOLUTION|>--- conflicted
+++ resolved
@@ -1,542 +1,493 @@
-import re
-import time
-import discord
-import asyncio
-from utils.config import Config
-from utils.logger import Logger
-from utils.gov2 import OpenGovernance2
-from governance_monitor import GovernanceMonitor
-from utils.data_processing import CacheManager, Text
-from utils.button_handler import ButtonHandler, ExternalLinkButton
-from utils.argument_parser import ArgumentParser
-from utils.permission_check import PermissionCheck
-from discord import app_commands, Embed
-from discord.ext import tasks
-#import psycopg2
-#from psycopg2 import extras
-#from logging.handlers import TimedRotatingFileHandler
-#from utils.database_handler import DatabaseHandler
-
-
-def get_requested_spend(data, current_price):
-    requested_spend = ""
-
-    if data.get('title') != 'None':
-        try:
-            if 'polkassembly' in data.get('successful_url', '') and 'proposed_call' in data:
-                if data['proposed_call']['method'] == 'spend':
-                    amount = int(data['proposed_call']['args']['amount']) / float(config.TOKEN_DECIMAL)
-                    requested_spend = f"```markdown\n{config.SYMBOL}: {amount}\nUSD: ${format(amount * current_price['usd'], ',.2f')}```\n"
-            elif 'subsquare' in data.get('successful_url', '') and 'proposal' in data.get('onchainData', {}):
-                if data['onchainData']['proposal'] and data['onchainData']['proposal']['call']['method'] == 'spend':
-                    amount = int(data['onchainData']['proposal']['call']['args'][0]['value']) / float(config.TOKEN_DECIMAL)
-                    requested_spend = f"```markdown\n{config.SYMBOL}: {amount}\nUSD: ${format(amount * current_price['usd'], ',.2f')}```\n"
-            else:
-                logging.error("Data does not match any known sources")
-                requested_spend = ""
-        except Exception as e:
-            logging.error(f"Unable to pull information from data sources due to: {e}")
-            requested_spend = ""
-    else:
-        logging.error("Title: None")
-        requested_spend = ""
-
-    return requested_spend
-
-
-async def get_or_create_governance_tag(available_channel_tags, governance_origin, channel):
-    try:
-        governance_tag = next((tag for tag in available_channel_tags if tag.name == governance_origin[0]), None)
-    except Exception as e:
-        logging.error(f"Error while searching for tag: {e}")
-        governance_tag = None
-
-    if governance_tag is None:
-        try:
-            governance_tag = await channel.create_tag(name=governance_origin[0])
-        except Exception as e:
-            logging.error(f"Failed to create tag: {e}")
-            governance_tag = None
-
-    return governance_tag
-
-
-async def create_or_get_role(guild, role_name):
-    # Check if the role already exists
-    existing_role = discord.utils.get(guild.roles, name=role_name)
-
-    if existing_role:
-        return existing_role
-
-    # If the role doesn't exist, try to create it
-    try:
-        # Create the role with the specified name
-        new_role = await guild.create_role(name=role_name)
-        return new_role
-    except discord.Forbidden:
-        logging.error(f"Permission error: Unable to create role {role_name} in guild {guild.id}")
-        raise  # You can raise the exception or return None based on your use case
-    except discord.HTTPException as e:
-        logging.error(f"HTTP error while creating role {role_name} in guild {guild.id}: {e}")
-        raise  # You can raise the exception or return None based on your use case
-
-
-async def manage_discord_thread(channel, operation, title, index, requested_spend, content, governance_tag, message_id, client):
-    thread = None
-    char_exceed_msg = "\n```For more insights, visit the provided links below.```"
-    content = Text.convert_markdown_to_discord(content) if content is not None else None
-
-    try:
-        other_components_length = len(requested_spend + "\n\n")  # Newlines are 2 characters
-        final_content = content or ''
-        if len(final_content) + other_components_length > BODY_MAX_LENGTH:
-            available_space = BODY_MAX_LENGTH - other_components_length - len(char_exceed_msg + "...")
-            truncated_content = re.sub(r'\s+\S+$', '', final_content[:available_space])
-            final_content = f"{truncated_content}...{char_exceed_msg}"
-
-        thread_content = f"{requested_spend}{final_content}\n\n"
-        thread_title = f"{index}: {title}"
-
-        if operation == 'create':
-            thread = await channel.create_thread(
-                name=thread_title,
-                content=thread_content,
-                reason=f"Created by an incoming proposal on the {config.NETWORK_NAME} network",
-                applied_tags=[governance_tag]
-            )
-        elif operation == 'edit' and client is not None:
-            await client.edit_thread(
-                forum_channel=config.DISCORD_FORUM_CHANNEL_ID,
-                message_id=message_id,
-                name=thread_title,
-                content=thread_content
-            )
-            logging.info(f"Title updated from None -> {title} in vote_counts.json")
-            logging.info("Discord thread successfully amended")
-        else:
-            logging.error(f"Invalid operation or missing parameters for {operation}")
-    except Exception as e:
-        logging.error(f"Failed to manage Discord thread: {e}")
-    return thread
-
-
-async def set_voting_button_lock_status(threads, lock: bool):
-    if threads:
-        logging.info(f"{len(threads)} threads to {'lock' if lock else 'unlock'}")
-        for message_id in threads:
-            thread = client.get_channel(int(message_id))
-            if thread is not None:
-                async for message in thread.history(oldest_first=True, limit=1):
-                    view = ButtonHandler(client, message)
-                    view.set_buttons_lock_status(lock_status=lock)
-                    await message.edit(view=view)
-        logging.info(f"The following threads have been {'locked' if lock else 'unlocked'}: {threads}")
-
-
-async def lock_threads(threads_to_lock, user):
-    try:
-        if threads_to_lock:
-            username = user.name
-            user_id = user.id
-            logging.info(f"{len(threads_to_lock)} threads have been archived by {username} (ID: {user_id})")
-
-            for message_id in threads_to_lock:
-                thread = client.get_channel(config.DISCORD_FORUM_CHANNEL_ID).get_thread(int(message_id))
-                if thread is None:
-                    logging.warning(f"Thread with ID {message_id} not found.")
-                    continue
-
-                async for message_id in thread.history(oldest_first=True, limit=1):
-                    results_message_id = message_id.id
-
-                view = ButtonHandler(client, message_id)
-                view.set_buttons_lock_status(lock_status=True)
-                await message_id.edit(view=view)
-
-            logging.info(f"The following threads have been locked by {username} (ID: {user_id}): {threads_to_lock}")
-
-    except Exception as e:
-        logging.error(f"An error occurred while locking threads: {str(e)}")
-
-
-<<<<<<< HEAD
-=======
-@tasks.loop(minutes=15)   
-async def sync_embeds():
-    referendum_info = opengov2.referendumInfoFor()
-    json_data = CacheManager.load_data_from_cache('../data/vote_counts.json')
-    if json_data:
-        index_msgid = opengov2.find_msgid_by_index(referendum_info, json_data)
-    else:
-        logging.error("No data found in vote_counts.json")
-        return None
-    for index, message_id in index_msgid.items():
-        thread = client.get_channel(int(message_id))
-        if thread is not None:
-            async for message in thread.history(oldest_first=True, limit=1):
-                if referendum_info[index]['Ongoing']['tally']['ayes'] >= referendum_info[index]['Ongoing']['tally']['nays']:
-                    general_info_embed = Embed(color=0x00FF00)
-                else:
-                    general_info_embed = Embed(color=0xFF0000)
-                general_info = opengov2.add_fields_to_embed(general_info_embed, referendum_info[index])
-                await message.edit(embed=general_info)
-        else:
-            logging.error(f"Thread with index {index} - {message_id} not found.")
-
->>>>>>> eab361ff
-@tasks.loop(hours=6)
-async def check_governance():
-    """A function that checks for new referendums on OpenGovernance2, creates a thread for each new
-    referendum on a Discord channel with a specified ID, and adds reactions to the thread.
-
-    This function uses the Discord API to interact with the Discord platform. The Discord API provides
-    methods for creating a thread and adding reactions to it, as well as accessing information about
-    channels and tags.
-
-    The `check_referendums` function from the `OpenGovernance2` class is called to get the new
-    referendums. The code then iterates through each new referendum and performs the following actions:
-
-        - Gets the available tags for the Discord channel.
-        - Creates a new tag for the origin of the referendum if it doesn't already exist.
-        - Creates a new thread for the referendum on the Discord channel, with the title and content
-        of the referendum, and the newly created or existing tag.
-        - Adds reactions to the thread to allow users to vote on the referendum.
-
-    The loop is set to run every 6 hrs, so the bot will continuously check for new referendums
-    and create threads for them on the Discord channel.
-    """
-    try:
-        logging.info("Checking for new proposals")
-        new_referendums = await opengov2.check_referendums()
-
-        # Get the guild object where the role is located
-        guild = client.get_guild(config.DISCORD_SERVER_ID)
-
-        if new_referendums:
-            logging.info(f"{len(new_referendums)} new proposal(s) found")
-            channel = client.get_channel(config.DISCORD_FORUM_CHANNEL_ID)
-            current_price = client.get_asset_price(asset_id=config.NETWORK_NAME)
-
-            referendum_info = opengov2.referendumInfoFor()
-            # go through each referendum if more than 1 was submitted in the given scheduled time
-            for index, values in new_referendums.items():
-                requested_spend = ""
-                try:
-                    # proposal_ends = opengov2.time_until_block(target_block=values['onchain']['alarm'][0])
-                    available_channel_tags = []
-                    if channel is not None:
-                        available_channel_tags = [tag for tag in channel.available_tags]
-                    else:
-                        logging.error(f"Channel with ID {config.DISCORD_FORUM_CHANNEL_ID} not found")
-                        # Handle the error as appropriate for your application
-                    governance_origin = [v for i, v in values['onchain']['origin'].items()]
-
-                    # Create forum tags if they don't already exist.
-                    governance_tag = await get_or_create_governance_tag(available_channel_tags, governance_origin, channel)
-
-                    if values['successful_url']:
-                        logging.info(f"Getting on-chain data from: {values['successful_url']}")
-                        #  get_requested_spend handles the differences in returned JSON between Polkassembly & Subsquare
-                        requested_spend = get_requested_spend(values, current_price)
-                    else:
-                        logging.error(f"No value: ", values['successful_url'])
-                        requested_spend = ""
-
-                    title = values['title'][:TITLE_MAX_LENGTH].strip() if values['title'] is not None else None
-
-                    logging.info(f"Creating thread on Discord: #{index} {title}")
-
-                    try:
-                        thread = await manage_discord_thread(
-                            channel=channel,
-                            operation='create',
-                            title=title,
-                            index=index,
-                            requested_spend=requested_spend,
-                            content=values['content'],
-                            governance_tag=governance_tag,
-                            message_id=None,
-                            client=client
-                        )
-                        logging.info(f"Thread created: {thread.message.id}")
-                    except Exception as e:
-                        logging.error(f"Failed to create thread: {e}")
-                        return None  # Make sure to return None if an exception occurs
-                    # Send an initial results message in the thread
-                    initial_results_message = "👍 AYE: 0    |    👎 NAY: 0    |    ⛔️ RECUSE: 0"
-
-                    channel_thread = channel.get_thread(thread.message.id)
-                    client.vote_counts[str(thread.message.id)] = {
-                        "index": index,
-                        "title": values['title'][:200].strip(),
-                        "aye": 0,
-                        "nay": 0,
-                        "recuse": 0,
-                        "users": {},
-                        "epoch": int(time.time())
-                    }
-                    client.save_vote_counts()
-                    external_links = ExternalLinkButton(index, config.NETWORK_NAME)
-                    results_message = await channel_thread.send(content=initial_results_message, view=external_links)
-                    await thread.message.pin()
-                    await results_message.pin()
-                    # Searches the last 5 messages
-                    async for message in channel_thread.history(limit=5):
-                        if message.type == discord.MessageType.pins_add:
-                            await message.delete()
-
-                    if guild is None:
-                        logging.error(f"Guild not found")
-                    else:
-                        try:
-                            role = await create_or_get_role(guild, config.TAG_ROLE_NAME)
-                            if role:
-                                await channel_thread.send(content=
-                                                          f"||<@&{role.id}>||"
-                                                          f"\n**INSTRUCTIONS:**"
-                                                          f"\n- Vote **AYE** if you want to see this proposal pass"
-                                                          f"\n- Vote **NAY** if you want to see this proposal fail"
-                                                          f"\n- Vote **RECUSE** if and **ONLY** if you have a conflict of interest with this proposal"
-                                                          )
-                                logging.info(f"Vote results message added instruction message added for {index}")
-                        except Exception as error:
-                            logging.error(f"An unexpected error occurred: {error}")
-
-                    # results_message_id = results_message.id
-                    message_id = thread.message.id
-                    voting_buttons = ButtonHandler(client, message_id)
-<<<<<<< HEAD
-
-                    general_info_embed = Embed(color=0x00ff00)
-                    polkasembly_info_embed = Embed(color=0x00ff00)
-
-=======
-                    
-                    general_info_embed = Embed(color=0x00FF00)
-                    polkasembly_info_embed = Embed(color=0xFFFFFF)
-                    
->>>>>>> eab361ff
-                    try:
-
-                        # Add fields to embed
-                        general_info = opengov2.add_fields_to_embed(general_info_embed, referendum_info[index])
-                        passembly_call_data = opengov2.extract_and_embed(values, polkasembly_info_embed)
-                        await asyncio.sleep(0.5)
-                        await channel_thread.send(embed=passembly_call_data)
-                        await asyncio.sleep(0.5)
-                        # Edit the message
-                        await thread.message.edit(view=voting_buttons, embed=general_info)
-<<<<<<< HEAD
-                        # await channel_thread.send(view=initial_results_message,view=external_links)
-=======
->>>>>>> eab361ff
-                    except Exception as e:
-                        # Log the exception
-                        logging.error(f"An error occurred: {e}")
-
-                except discord.errors.Forbidden as forbidden:
-                    logging.exception(f"Forbidden error occurred:  {forbidden}")
-                    raise forbidden
-                except discord.errors.HTTPException as http:
-                    logging.exception(f"HTTP exception occurred: {http}")
-                    raise http
-                except Exception as error:
-                    logging.exception(f"An unexpected error occurred: {error}")
-                    raise error
-
-        # Move votes from vote_counts.json -> archived_votes.json once they exceed X amount of days
-        # lock threads once archived (prevents regular users from continuing to vote).
-        threads_to_lock = CacheManager.delete_old_keys_and_archive(json_file_path='../data/vote_counts.json', days=config.DISCORD_LOCK_THREAD, archive_filename='../data/archived_votes.json')
-        if threads_to_lock:
-            try:
-                await lock_threads(threads_to_lock, client.user)
-            except Exception as e:
-                logging.error(f"Failed to lock threads: {threads_to_lock}. Error: {e}")
-        else:
-            logging.info("0 proposals found since last checking")
-    except Exception as error:
-        logging.exception(f"An unexpected error occurred: {error}")
-        raise error
-
-
-<<<<<<< HEAD
-# @tasks.loop(seconds=10)
-# async def sync_embeds():
-#    
-#    referendum_info = opengov2.referendumInfoFor()
-#    print(referendum_info)
-
-=======
->>>>>>> eab361ff
-@tasks.loop(hours=1)
-async def recheck_proposals():
-    """
-    Asynchronously rechecks past proposals to populate missing titles and content.
-
-    This function is a periodic task that runs every hour. It checks for past proposals where
-    the title or content is missing and attempts to populate them with relevant data.
-
-
-    Behavior:
-
-    - Logs the start of the checking process for past proposals.
-    - Retrieves proposals without context from a JSON file.
-    - Initializes an OpenGovernance2 object.
-    - Fetches the current price of a specified asset.
-    - Iterates through each proposal, fetching and updating the missing data.
-    - Updates the titles on the Discord threads for the proposals.
-    - Saves the updated proposal data to the JSON file.
-    - Logs the successful update of the proposals' data.
-    """
-    logging.info("Checking past proposals where title/content is None")
-    proposals_without_context = client.proposals_with_no_context('../data/vote_counts.json')
-<<<<<<< HEAD
-    opengov2 = OpenGovernance2(config)
-=======
->>>>>>> eab361ff
-    channel = client.get_channel(config.DISCORD_FORUM_CHANNEL_ID)
-    current_price = client.get_asset_price(asset_id=config.NETWORK_NAME)
-
-    for message_id, value in proposals_without_context.items():
-
-        proposal_index = value['index']
-        opengov = await opengov2.fetch_referendum_data(referendum_id=int(proposal_index), network=config.NETWORK_NAME)
-
-        if opengov['title'] != 'None':
-            requested_spend = get_requested_spend(opengov, current_price)
-            client.vote_counts[message_id]['title'] = title = opengov['title'][:TITLE_MAX_LENGTH].strip()
-            # set title on thread id contained in vote_counts.json
-            client.save_vote_counts()
-
-            # Edit existing thread with new data found from Polkassembly or SubSquare
-            logging.info(f"Editing discord thread with title + content: {proposal_index}# {title}")
-
-            try:
-                await manage_discord_thread(
-                    channel=channel,
-                    operation='edit',
-                    title=title,
-                    index=proposal_index,
-                    requested_spend=requested_spend,
-                    content=opengov['content'],
-                    governance_tag="",
-                    message_id=message_id,
-                    client=client
-                )
-                logging.info(f"Title updated from None -> {title} in vote_counts.json")
-                logging.info(f"Discord thread successfully amended")
-            except Exception as e:
-                logging.error(f"Failed to edit Discord thread: {e}")
-        else:
-            continue
-
-
-if __name__ == '__main__':
-    config = Config()
-    opengov2 = OpenGovernance2(config)
-    guild = discord.Object(id=config.DISCORD_SERVER_ID)
-    arguments = ArgumentParser()
-    logging = Logger(arguments.args.verbose)
-    permission_checker = PermissionCheck()
-    # db_params = {
-    #    'dbname': config.DB_NAME,
-    #    'user': config.DB_USER,
-    #    'password': config.DB_PASSWORD,
-    #    'host': config.DB_HOST,
-    #    'port': config.DB_PORT,
-    #    'options': '-c password_encryption=scram-sha-256'
-    # }
-
-    # Create an instance of DatabaseHandler
-    # db_handler = DatabaseHandler(db_params, logging)
-    # db_handler.migrated_check()
-    client = GovernanceMonitor(
-        guild=guild,
-        discord_role=config.DISCORD_VOTER_ROLE,
-        permission_checker=permission_checker,
-    )
-
-    TITLE_MAX_LENGTH = 95
-    BODY_MAX_LENGTH = 2000
-
-
-    @client.event
-    async def on_ready():
-<<<<<<< HEAD
-        # print(f"Logged in as {client.user} (ID: {client.user.id})")
-        # print("Connected to the following servers:")
-        for server in client.guilds:
-            # print(f"- {server.name} (ID: {server.id})")
-            # Check permissions for the bot to read/write to the forum channel
-            await permission_checker.check_permissions(server, config.DISCORD_FORUM_CHANNEL_ID)
-=======
-        for server in client.guilds:
-            await permission_checker.check_permissions(server, config.DISCORD_FORUM_CHANNEL_ID) 
->>>>>>> eab361ff
-
-        if not sync_embeds.is_running():
-            sync_embeds.start()
-        
-        if not check_governance.is_running():
-            check_governance.start()
-
-        if not recheck_proposals.is_running():
-            recheck_proposals.start()
-
-<<<<<<< HEAD
-        # if not sync_embeds().is_running():
-        #    sync_embeds.start()
-
-
-=======
->>>>>>> eab361ff
-    @client.tree.command()
-    @app_commands.choices(action=[
-        app_commands.Choice(name='enable', value='enable'),
-        app_commands.Choice(name='disable', value='disable')
-    ])
-    async def thread(interaction: discord.Interaction, action: app_commands.Choice[str], thread_ids: str):
-        user = interaction.user
-        guild = interaction.guild
-        thread_ids_list = None  # Initialize to avoid UnboundLocalError
-
-        # Fetch the Member object for the user
-        member = await guild.fetch_member(user.id)
-
-        role = discord.utils.get(guild.roles, name=config.DISCORD_ADMIN_ROLE)
-        if role not in member.roles:
-            msg = await interaction.response.send_message("You're not cool enough to do this.", ephemeral=True)
-            await asyncio.sleep(10)
-            await interaction.delete_original_response()
-
-            return
-
-        thread_ids_list = [int(x.strip()) for x in thread_ids.split(',')]
-        lock_status = True if action.value == 'disable' else False
-        await set_voting_button_lock_status(thread_ids_list, lock_status)
-        await interaction.response.send_message(f'The following thread(s) have been {action.name}d: {thread_ids_list}', ephemeral=True)
-
-
-    try:
-        client.run(config.DISCORD_API_KEY)
-    except KeyboardInterrupt:
-        print("KeyboardInterrupt caught, cleaning up...")
-<<<<<<< HEAD
-
-        # Close any aiohttp.ClientSession, database connections, etc.
-        # If you're running any asyncio loops, make sure to stop them as well.
-=======
-        
-        if check_governance.is_running():
-            check_governance.stop()
-
-        if recheck_proposals.is_running():
-            recheck_proposals.stop()
->>>>>>> eab361ff
-
-        if sync_embeds.is_running():
-            sync_embeds.stop()
-
-    except Exception as e:
-        # Log any other exceptions
-        print(f"An error occurred: {e}")
+import re
+import time
+import discord
+import asyncio
+from utils.config import Config
+from utils.logger import Logger
+from utils.gov2 import OpenGovernance2
+from governance_monitor import GovernanceMonitor
+from utils.data_processing import CacheManager, Text
+from utils.button_handler import ButtonHandler, ExternalLinkButton
+from utils.argument_parser import ArgumentParser
+from utils.permission_check import PermissionCheck
+from discord import app_commands, Embed
+from discord.ext import tasks
+#import psycopg2
+#from psycopg2 import extras
+#from logging.handlers import TimedRotatingFileHandler
+#from utils.database_handler import DatabaseHandler
+
+
+def get_requested_spend(data, current_price):
+    requested_spend = ""
+
+    if data.get('title') != 'None':
+        try:
+            if 'polkassembly' in data.get('successful_url', '') and 'proposed_call' in data:
+                if data['proposed_call']['method'] == 'spend':
+                    amount = int(data['proposed_call']['args']['amount']) / float(config.TOKEN_DECIMAL)
+                    requested_spend = f"```markdown\n{config.SYMBOL}: {amount}\nUSD: ${format(amount * current_price['usd'], ',.2f')}```\n"
+            elif 'subsquare' in data.get('successful_url', '') and 'proposal' in data.get('onchainData', {}):
+                if data['onchainData']['proposal'] and data['onchainData']['proposal']['call']['method'] == 'spend':
+                    amount = int(data['onchainData']['proposal']['call']['args'][0]['value']) / float(config.TOKEN_DECIMAL)
+                    requested_spend = f"```markdown\n{config.SYMBOL}: {amount}\nUSD: ${format(amount * current_price['usd'], ',.2f')}```\n"
+            else:
+                logging.error("Data does not match any known sources")
+                requested_spend = ""
+        except Exception as e:
+            logging.error(f"Unable to pull information from data sources due to: {e}")
+            requested_spend = ""
+    else:
+        logging.error("Title: None")
+        requested_spend = ""
+
+    return requested_spend
+
+
+async def get_or_create_governance_tag(available_channel_tags, governance_origin, channel):
+    try:
+        governance_tag = next((tag for tag in available_channel_tags if tag.name == governance_origin[0]), None)
+    except Exception as e:
+        logging.error(f"Error while searching for tag: {e}")
+        governance_tag = None
+
+    if governance_tag is None:
+        try:
+            governance_tag = await channel.create_tag(name=governance_origin[0])
+        except Exception as e:
+            logging.error(f"Failed to create tag: {e}")
+            governance_tag = None
+
+    return governance_tag
+
+
+async def create_or_get_role(guild, role_name):
+    # Check if the role already exists
+    existing_role = discord.utils.get(guild.roles, name=role_name)
+
+    if existing_role:
+        return existing_role
+
+    # If the role doesn't exist, try to create it
+    try:
+        # Create the role with the specified name
+        new_role = await guild.create_role(name=role_name)
+        return new_role
+    except discord.Forbidden:
+        logging.error(f"Permission error: Unable to create role {role_name} in guild {guild.id}")
+        raise  # You can raise the exception or return None based on your use case
+    except discord.HTTPException as e:
+        logging.error(f"HTTP error while creating role {role_name} in guild {guild.id}: {e}")
+        raise  # You can raise the exception or return None based on your use case
+
+
+async def manage_discord_thread(channel, operation, title, index, requested_spend, content, governance_tag, message_id, client):
+    thread = None
+    char_exceed_msg = "\n```For more insights, visit the provided links below.```"
+    content = Text.convert_markdown_to_discord(content) if content is not None else None
+
+    try:
+        other_components_length = len(requested_spend + "\n\n")  # Newlines are 2 characters
+        final_content = content or ''
+        if len(final_content) + other_components_length > BODY_MAX_LENGTH:
+            available_space = BODY_MAX_LENGTH - other_components_length - len(char_exceed_msg + "...")
+            truncated_content = re.sub(r'\s+\S+$', '', final_content[:available_space])
+            final_content = f"{truncated_content}...{char_exceed_msg}"
+
+        thread_content = f"{requested_spend}{final_content}\n\n"
+        thread_title = f"{index}: {title}"
+
+        if operation == 'create':
+            thread = await channel.create_thread(
+                name=thread_title,
+                content=thread_content,
+                reason=f"Created by an incoming proposal on the {config.NETWORK_NAME} network",
+                applied_tags=[governance_tag]
+            )
+        elif operation == 'edit' and client is not None:
+            await client.edit_thread(
+                forum_channel=config.DISCORD_FORUM_CHANNEL_ID,
+                message_id=message_id,
+                name=thread_title,
+                content=thread_content
+            )
+            logging.info(f"Title updated from None -> {title} in vote_counts.json")
+            logging.info("Discord thread successfully amended")
+        else:
+            logging.error(f"Invalid operation or missing parameters for {operation}")
+    except Exception as e:
+        logging.error(f"Failed to manage Discord thread: {e}")
+    return thread
+
+
+async def set_voting_button_lock_status(threads, lock: bool):
+    if threads:
+        logging.info(f"{len(threads)} threads to {'lock' if lock else 'unlock'}")
+        for message_id in threads:
+            thread = client.get_channel(int(message_id))
+            if thread is not None:
+                async for message in thread.history(oldest_first=True, limit=1):
+                    view = ButtonHandler(client, message)
+                    view.set_buttons_lock_status(lock_status=lock)
+                    await message.edit(view=view)
+        logging.info(f"The following threads have been {'locked' if lock else 'unlocked'}: {threads}")
+
+
+async def lock_threads(threads_to_lock, user):
+    try:
+        if threads_to_lock:
+            username = user.name
+            user_id = user.id
+            logging.info(f"{len(threads_to_lock)} threads have been archived by {username} (ID: {user_id})")
+
+            for message_id in threads_to_lock:
+                thread = client.get_channel(config.DISCORD_FORUM_CHANNEL_ID).get_thread(int(message_id))
+                if thread is None:
+                    logging.warning(f"Thread with ID {message_id} not found.")
+                    continue
+
+                async for message_id in thread.history(oldest_first=True, limit=1):
+                    results_message_id = message_id.id
+
+                view = ButtonHandler(client, message_id)
+                view.set_buttons_lock_status(lock_status=True)
+                await message_id.edit(view=view)
+
+            logging.info(f"The following threads have been locked by {username} (ID: {user_id}): {threads_to_lock}")
+
+    except Exception as e:
+        logging.error(f"An error occurred while locking threads: {str(e)}")
+
+
+@tasks.loop(minutes=15)   
+async def sync_embeds():
+    referendum_info = opengov2.referendumInfoFor()
+    json_data = CacheManager.load_data_from_cache('../data/vote_counts.json')
+    if json_data:
+        index_msgid = opengov2.find_msgid_by_index(referendum_info, json_data)
+    else:
+        logging.error("No data found in vote_counts.json")
+        return None
+    for index, message_id in index_msgid.items():
+        thread = client.get_channel(int(message_id))
+        if thread is not None:
+            async for message in thread.history(oldest_first=True, limit=1):
+                if referendum_info[index]['Ongoing']['tally']['ayes'] >= referendum_info[index]['Ongoing']['tally']['nays']:
+                    general_info_embed = Embed(color=0x00FF00)
+                else:
+                    general_info_embed = Embed(color=0xFF0000)
+                general_info = opengov2.add_fields_to_embed(general_info_embed, referendum_info[index])
+                await message.edit(embed=general_info)
+        else:
+            logging.error(f"Thread with index {index} - {message_id} not found.")
+
+
+@tasks.loop(hours=6)
+async def check_governance():
+    """A function that checks for new referendums on OpenGovernance2, creates a thread for each new
+    referendum on a Discord channel with a specified ID, and adds reactions to the thread.
+
+    This function uses the Discord API to interact with the Discord platform. The Discord API provides
+    methods for creating a thread and adding reactions to it, as well as accessing information about
+    channels and tags.
+
+    The `check_referendums` function from the `OpenGovernance2` class is called to get the new
+    referendums. The code then iterates through each new referendum and performs the following actions:
+
+        - Gets the available tags for the Discord channel.
+        - Creates a new tag for the origin of the referendum if it doesn't already exist.
+        - Creates a new thread for the referendum on the Discord channel, with the title and content
+        of the referendum, and the newly created or existing tag.
+        - Adds reactions to the thread to allow users to vote on the referendum.
+
+    The loop is set to run every 6 hrs, so the bot will continuously check for new referendums
+    and create threads for them on the Discord channel.
+    """
+    try:
+        logging.info("Checking for new proposals")
+        new_referendums = await opengov2.check_referendums()
+
+        # Get the guild object where the role is located
+        guild = client.get_guild(config.DISCORD_SERVER_ID)
+
+        if new_referendums:
+            logging.info(f"{len(new_referendums)} new proposal(s) found")
+            channel = client.get_channel(config.DISCORD_FORUM_CHANNEL_ID)
+            current_price = client.get_asset_price(asset_id=config.NETWORK_NAME)
+
+            referendum_info = opengov2.referendumInfoFor()
+            # go through each referendum if more than 1 was submitted in the given scheduled time
+            for index, values in new_referendums.items():
+                requested_spend = ""
+                try:
+                    # proposal_ends = opengov2.time_until_block(target_block=values['onchain']['alarm'][0])
+                    available_channel_tags = []
+                    if channel is not None:
+                        available_channel_tags = [tag for tag in channel.available_tags]
+                    else:
+                        logging.error(f"Channel with ID {config.DISCORD_FORUM_CHANNEL_ID} not found")
+                        # Handle the error as appropriate for your application
+                    governance_origin = [v for i, v in values['onchain']['origin'].items()]
+
+                    # Create forum tags if they don't already exist.
+                    governance_tag = await get_or_create_governance_tag(available_channel_tags, governance_origin, channel)
+
+                    if values['successful_url']:
+                        logging.info(f"Getting on-chain data from: {values['successful_url']}")
+                        #  get_requested_spend handles the differences in returned JSON between Polkassembly & Subsquare
+                        requested_spend = get_requested_spend(values, current_price)
+                    else:
+                        logging.error(f"No value: ", values['successful_url'])
+                        requested_spend = ""
+
+                    title = values['title'][:TITLE_MAX_LENGTH].strip() if values['title'] is not None else None
+
+                    logging.info(f"Creating thread on Discord: #{index} {title}")
+
+                    try:
+                        thread = await manage_discord_thread(
+                            channel=channel,
+                            operation='create',
+                            title=title,
+                            index=index,
+                            requested_spend=requested_spend,
+                            content=values['content'],
+                            governance_tag=governance_tag,
+                            message_id=None,
+                            client=client
+                        )
+                        logging.info(f"Thread created: {thread.message.id}")
+                    except Exception as e:
+                        logging.error(f"Failed to create thread: {e}")
+                        return None  # Make sure to return None if an exception occurs
+                    # Send an initial results message in the thread
+                    initial_results_message = "👍 AYE: 0    |    👎 NAY: 0    |    ⛔️ RECUSE: 0"
+
+                    channel_thread = channel.get_thread(thread.message.id)
+                    client.vote_counts[str(thread.message.id)] = {
+                        "index": index,
+                        "title": values['title'][:200].strip(),
+                        "aye": 0,
+                        "nay": 0,
+                        "recuse": 0,
+                        "users": {},
+                        "epoch": int(time.time())
+                    }
+                    client.save_vote_counts()
+                    external_links = ExternalLinkButton(index, config.NETWORK_NAME)
+                    results_message = await channel_thread.send(content=initial_results_message, view=external_links)
+                    await thread.message.pin()
+                    await results_message.pin()
+                    # Searches the last 5 messages
+                    async for message in channel_thread.history(limit=5):
+                        if message.type == discord.MessageType.pins_add:
+                            await message.delete()
+
+                    if guild is None:
+                        logging.error(f"Guild not found")
+                    else:
+                        try:
+                            role = await create_or_get_role(guild, config.TAG_ROLE_NAME)
+                            if role:
+                                await channel_thread.send(content=
+                                                          f"||<@&{role.id}>||"
+                                                          f"\n**INSTRUCTIONS:**"
+                                                          f"\n- Vote **AYE** if you want to see this proposal pass"
+                                                          f"\n- Vote **NAY** if you want to see this proposal fail"
+                                                          f"\n- Vote **RECUSE** if and **ONLY** if you have a conflict of interest with this proposal"
+                                                          )
+                                logging.info(f"Vote results message added instruction message added for {index}")
+                        except Exception as error:
+                            logging.error(f"An unexpected error occurred: {error}")
+
+                    # results_message_id = results_message.id
+                    message_id = thread.message.id
+                    voting_buttons = ButtonHandler(client, message_id)
+                    
+                    general_info_embed = Embed(color=0x00FF00)
+                    polkasembly_info_embed = Embed(color=0xFFFFFF)
+                    
+                    try:
+
+                        # Add fields to embed
+                        general_info = opengov2.add_fields_to_embed(general_info_embed, referendum_info[index])
+                        passembly_call_data = opengov2.extract_and_embed(values, polkasembly_info_embed)
+                        await asyncio.sleep(0.5)
+                        await channel_thread.send(embed=passembly_call_data)
+                        await asyncio.sleep(0.5)
+                        # Edit the message
+                        await thread.message.edit(view=voting_buttons, embed=general_info)
+                    except Exception as e:
+                        # Log the exception
+                        logging.error(f"An error occurred: {e}")
+
+                except discord.errors.Forbidden as forbidden:
+                    logging.exception(f"Forbidden error occurred:  {forbidden}")
+                    raise forbidden
+                except discord.errors.HTTPException as http:
+                    logging.exception(f"HTTP exception occurred: {http}")
+                    raise http
+                except Exception as error:
+                    logging.exception(f"An unexpected error occurred: {error}")
+                    raise error
+
+        # Move votes from vote_counts.json -> archived_votes.json once they exceed X amount of days
+        # lock threads once archived (prevents regular users from continuing to vote).
+        threads_to_lock = CacheManager.delete_old_keys_and_archive(json_file_path='../data/vote_counts.json', days=config.DISCORD_LOCK_THREAD, archive_filename='../data/archived_votes.json')
+        if threads_to_lock:
+            try:
+                await lock_threads(threads_to_lock, client.user)
+            except Exception as e:
+                logging.error(f"Failed to lock threads: {threads_to_lock}. Error: {e}")
+        else:
+            logging.info("0 proposals found since last checking")
+    except Exception as error:
+        logging.exception(f"An unexpected error occurred: {error}")
+        raise error
+
+
+@tasks.loop(hours=1)
+async def recheck_proposals():
+    """
+    Asynchronously rechecks past proposals to populate missing titles and content.
+
+    This function is a periodic task that runs every hour. It checks for past proposals where
+    the title or content is missing and attempts to populate them with relevant data.
+
+
+    Behavior:
+
+    - Logs the start of the checking process for past proposals.
+    - Retrieves proposals without context from a JSON file.
+    - Initializes an OpenGovernance2 object.
+    - Fetches the current price of a specified asset.
+    - Iterates through each proposal, fetching and updating the missing data.
+    - Updates the titles on the Discord threads for the proposals.
+    - Saves the updated proposal data to the JSON file.
+    - Logs the successful update of the proposals' data.
+    """
+    logging.info("Checking past proposals where title/content is None")
+    proposals_without_context = client.proposals_with_no_context('../data/vote_counts.json')
+    channel = client.get_channel(config.DISCORD_FORUM_CHANNEL_ID)
+    current_price = client.get_asset_price(asset_id=config.NETWORK_NAME)
+
+    for message_id, value in proposals_without_context.items():
+
+        proposal_index = value['index']
+        opengov = await opengov2.fetch_referendum_data(referendum_id=int(proposal_index), network=config.NETWORK_NAME)
+
+        if opengov['title'] != 'None':
+            requested_spend = get_requested_spend(opengov, current_price)
+            client.vote_counts[message_id]['title'] = title = opengov['title'][:TITLE_MAX_LENGTH].strip()
+            # set title on thread id contained in vote_counts.json
+            client.save_vote_counts()
+
+            # Edit existing thread with new data found from Polkassembly or SubSquare
+            logging.info(f"Editing discord thread with title + content: {proposal_index}# {title}")
+
+            try:
+                await manage_discord_thread(
+                    channel=channel,
+                    operation='edit',
+                    title=title,
+                    index=proposal_index,
+                    requested_spend=requested_spend,
+                    content=opengov['content'],
+                    governance_tag="",
+                    message_id=message_id,
+                    client=client
+                )
+                logging.info(f"Title updated from None -> {title} in vote_counts.json")
+                logging.info(f"Discord thread successfully amended")
+            except Exception as e:
+                logging.error(f"Failed to edit Discord thread: {e}")
+        else:
+            continue
+
+
+if __name__ == '__main__':
+    config = Config()
+    opengov2 = OpenGovernance2(config)
+    guild = discord.Object(id=config.DISCORD_SERVER_ID)
+    arguments = ArgumentParser()
+    logging = Logger(arguments.args.verbose)
+    permission_checker = PermissionCheck()
+    # db_params = {
+    #    'dbname': config.DB_NAME,
+    #    'user': config.DB_USER,
+    #    'password': config.DB_PASSWORD,
+    #    'host': config.DB_HOST,
+    #    'port': config.DB_PORT,
+    #    'options': '-c password_encryption=scram-sha-256'
+    # }
+
+    # Create an instance of DatabaseHandler
+    # db_handler = DatabaseHandler(db_params, logging)
+    # db_handler.migrated_check()
+    client = GovernanceMonitor(
+        guild=guild,
+        discord_role=config.DISCORD_VOTER_ROLE,
+        permission_checker=permission_checker,
+    )
+
+    TITLE_MAX_LENGTH = 95
+    BODY_MAX_LENGTH = 2000
+
+
+    @client.event
+    async def on_ready():
+        for server in client.guilds:
+            await permission_checker.check_permissions(server, config.DISCORD_FORUM_CHANNEL_ID)
+        if not sync_embeds.is_running():
+            sync_embeds.start()
+        
+        if not check_governance.is_running():
+            check_governance.start()
+
+        if not recheck_proposals.is_running():
+            recheck_proposals.start()
+
+    @client.tree.command()
+    @app_commands.choices(action=[
+        app_commands.Choice(name='enable', value='enable'),
+        app_commands.Choice(name='disable', value='disable')
+    ])
+    async def thread(interaction: discord.Interaction, action: app_commands.Choice[str], thread_ids: str):
+        user = interaction.user
+        guild = interaction.guild
+        thread_ids_list = None  # Initialize to avoid UnboundLocalError
+
+        # Fetch the Member object for the user
+        member = await guild.fetch_member(user.id)
+
+        role = discord.utils.get(guild.roles, name=config.DISCORD_ADMIN_ROLE)
+        if role not in member.roles:
+            msg = await interaction.response.send_message("You're not cool enough to do this.", ephemeral=True)
+            await asyncio.sleep(10)
+            await interaction.delete_original_response()
+
+            return
+
+        thread_ids_list = [int(x.strip()) for x in thread_ids.split(',')]
+        lock_status = True if action.value == 'disable' else False
+        await set_voting_button_lock_status(thread_ids_list, lock_status)
+        await interaction.response.send_message(f'The following thread(s) have been {action.name}d: {thread_ids_list}', ephemeral=True)
+
+
+    try:
+        client.run(config.DISCORD_API_KEY)
+    except KeyboardInterrupt:
+        print("KeyboardInterrupt caught, cleaning up...")
+        
+        if check_governance.is_running():
+            check_governance.stop()
+
+        if recheck_proposals.is_running():
+            recheck_proposals.stop()
+
+        if sync_embeds.is_running():
+            sync_embeds.stop()
+
+    except Exception as e:
+        # Log any other exceptions
+        print(f"An error occurred: {e}")